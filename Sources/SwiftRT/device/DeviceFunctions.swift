//******************************************************************************
// Copyright 2019 Google LLC
//
// Licensed under the Apache License, Version 2.0 (the "License");
// you may not use this file except in compliance with the License.
// You may obtain a copy of the License at
//
//    https://www.apache.org/licenses/LICENSE-2.0
//
// Unless required by applicable law or agreed to in writing, software
// distributed under the License is distributed on an "AS IS" BASIS,
// WITHOUT WARRANTIES OR CONDITIONS OF ANY KIND, either express or implied.
// See the License for the specific language governing permissions and
// limitations under the License.
//
import Real

infix operator **  : MultiplicationPrecedence
infix operator .<  : ComparisonPrecedence
infix operator .<= : ComparisonPrecedence
infix operator .>= : ComparisonPrecedence
infix operator .>  : ComparisonPrecedence
infix operator .== : ComparisonPrecedence
infix operator .!= : ComparisonPrecedence


//==============================================================================
// parameter matching helper
@inlinable
public func implicitlyMatchExtents<T>(_ lhs: T, _ rhs: T) -> (T, T)
    where T: TensorView
{
    if lhs.count == rhs.count {
        return (lhs, rhs)
    } else if lhs.count > rhs.count {
        return (lhs, rhs.repeated(to: lhs.extents))
    } else {
        return (lhs.repeated(to: rhs.extents), rhs)
    }
}

//==============================================================================
// DeviceFunctions
public protocol DeviceFunctions {
    //--------------------------------------------------------------------------
    // generic helpers
    /// mapOp 1
    /// generically maps tensor elements
    func mapOp<T, R>(_ x: T, _ result: inout R,
                     _ op: @escaping (T.Element) -> R.Element) where
        T: TensorView, R: TensorView
    /// mapOp 2
    /// generically combines two tensors
    func mapOp<LHS, RHS, R>(
        _ lhs: LHS, _ rhs: RHS, _ result: inout R,
        _ op: @escaping (LHS.Element, RHS.Element) -> R.Element) where
        LHS: TensorView, RHS: TensorView, R: TensorView
    /// mapOp 3
    /// generically combines three tensors
    func mapOp<T1, T2, T3, R>(
        _ a: T1, _ b: T2, _ c: T3, _ result: inout R,
        _ op: @escaping (T1.Element, T2.Element, T3.Element) -> R.Element) where
        T1: TensorView, T2: TensorView, T3: TensorView, R: TensorView
    /// mapOp 3R2
    func mapOp<T1, T2, T3, R>(
        _ a: T1, _ b: T2, _ c: T3, _ result1: inout R,  _ result2: inout R,
        _ op: @escaping (T1.Element, T2.Element, T3.Element) -> (R.Element, R.Element))
        where T1: TensorView, T2: TensorView, T3: TensorView, R: TensorView
    /// inPlaceOp
    /// does in place op on a mutable collection
    func inPlaceOp<T>(_ result: inout T,
                      _ op: @escaping (T.Element) -> T.Element) where
        T: MutableCollection
    /// reductionOp
    /// does a tensor reduction op
    func reductionOp<T, R>(
        _ x: T, _ result: inout R,
        _ op: @escaping (R.Element, T.Element) -> R.Element) where
        T: Collection, R: MutableCollection

    //--------------------------------------------------------------------------
    // ops
    /// Computes the absolute value of the specified TensorView element-wise.
    func abs<T>(x: T, result: inout T) where
        T: TensorView, T.Element: Real
    /// add
    func add<T>(lhs: T, rhs: T, result: inout T) where
        T: TensorView, T.Element: AdditiveArithmetic
    /// cast
    func cast<T, U>(from view: T, to result: inout U) where
        T: TensorView, T.Element: AnyConvertable,
        U: TensorView, U.Element: AnyConvertable
    /// concat
    func concat<T>(tensors: [T], alongAxis axis: Int, result: inout T) where
        T: TensorView
    /// div
    func div<T>(lhs: T, rhs: T, result: inout T) where
        T: TensorView, T.Element: AlgebraicField
    /// elementsAlmostEqual
    func elementsAlmostEqual<T>(lhs: T, rhs: T, tolerance: T.Element,
                                result: inout T.BoolView) where
        T: TensorView, T.Element: SignedNumeric & Comparable
    /// equal
    func equal<T>(lhs: T, rhs: T, result: inout T.BoolView) where T: TensorView
    /// exp
    func exp<T>(x: T, result: inout T) where
        T: TensorView, T.Element: Real
    /// fill(result:with:
    func fill<T>(result: inout T, with value: T.Element) where T: TensorView
    /// fillWithIndex(x:startAt:
    func fillWithIndex<T>(result: inout T, startAt: Int) where
        T: TensorView, T.Element: AnyNumeric
    /// greater
    func greater<T>(lhs: T, rhs: T, result: inout T.BoolView)
        where T: TensorView, T.Element: Comparable
    /// greaterOrEqual
    func greaterOrEqual<T>(lhs: T, rhs: T, result: inout T.BoolView)
        where T: TensorView, T.Element: Comparable
    /// less
    func less<T>(lhs: T, rhs: T, result: inout T.BoolView)
        where T: TensorView, T.Element: Comparable
    /// lessOrEqual
    func lessOrEqual<T>(lhs: T, rhs: T, result: inout T.BoolView)
        where T: TensorView, T.Element: Comparable
    /// log
    func log<T>(x: T, result: inout T) where
        T: TensorView, T.Element: Real
    /// Computes the element-wise maximum of two tensors.
    func max<T>(lhs: T, rhs: T, result: inout T) where
        T: TensorView, T.Element: Comparable
    /// Computes the element-wise minimum of two tensors.
    func min<T>(lhs: T, rhs: T, result: inout T) where
        T: TensorView, T.Element: Comparable
    /// mul
    func mul<T>(lhs: T, rhs: T, result: inout T) where
        T: TensorView, T.Element: Numeric
    /// neg
    /// returns the element-wise negation of `x`
    func neg<T>(x: T, result: inout T) where
        T: TensorView, T.Element: SignedNumeric
    /// notEqual
    func notEqual<T>(lhs: T, rhs: T, result: inout T.BoolView) where
        T: TensorView
    /// pow
    func pow<T>(x: T, y: T, result: inout T) where
        T: TensorView, T.Element: Real
    /// replace
    func replace<T>(x: T, with y: T, where condition: T.BoolView,
                    result: inout T) where T: TensorView
    /// sign
    func sign<T>(x: T, result: inout T) where
        T: TensorView, T.Element: Real
    /// subtract
    func subtract<T>(lhs: T, rhs: T, result: inout T) where
        T: TensorView, T.Element: AdditiveArithmetic
    /// sqrt
    func sqrt<T>(x: T, result: inout T) where
        T: TensorView, T.Element: Real
    /// squared
    func squared<T>(x: T, result: inout T)
        where T: TensorView, T.Element: Numeric
    /// reduce
    /// Reduces `x` along the specified axes
    /// - Parameter x: value tensor
    /// - Parameter result: contains the initial value of the result on entry
    ///  and then final reduction result on return
    /// - Parameter opNext: the operation to perform on pairs of elements
    /// - Parameter opFinal: the operation to perform on the final result
    /// - Precondition: Each value in `axes` must be in the range `-rank..<rank`.
    func reduce<T>(x: T,
                   into result: inout T,
                   opId: ReductionOp,
                   opNext: @escaping (T.Element, T.Element) -> T.Element,
                   opFinal: ReduceOpFinal<T>?)
        where T: TensorView

    //==========================================================================
    // derivative function declarations
    
    /// vjpMinMax
    func vjpMinMax<T>(
        x: T, y: T, scale: T, op: @escaping (T.Element, T.Element) -> Bool,
        resultTrue: inout T, resultFalse: inout T)
        where T: TensorView, T.Element: Comparable & Numeric
}

//==============================================================================
// DeviceQueue default implementations
public extension DeviceFunctions where Self: DeviceQueue {
    // mapOp 1
    /// generically maps a tensor
    @inlinable @inline(__always)
    func mapOp<T, R>(_ x: T, _ result: inout R,
                     _ op: @escaping (T.Element) -> R.Element) where
        T: TensorView, R: TensorView
    {
        x.map(into: &result, op)
    }
    // mapOp 2
    /// generically combines two tensors
    @inlinable @inline(__always)
    func mapOp<LHS, RHS, R>(
        _ lhs: LHS, _ rhs: RHS, _ result: inout R,
        _ op: @escaping (LHS.Element, RHS.Element) -> R.Element) where
        LHS: TensorView, RHS: TensorView, R: TensorView
    {
        zip(lhs, rhs).map(into: &result, op)
    }
    // mapOp 3
    /// generically combines three tensors
    @inlinable @inline(__always)
    func mapOp<T1, T2, T3, R>(
        _ a: T1, _ b: T2, _ c: T3, _ result: inout R,
        _ op: @escaping (T1.Element, T2.Element, T3.Element) -> R.Element) where
        T1: TensorView, T2: TensorView, T3: TensorView, R: TensorView
    {
        zip(a, b, c).map(into: &result, op)
    }
    // mapOp 3R2
    /// generically combines three tensors
    @inlinable @inline(__always)
    func mapOp<T1, T2, T3, R>(
        _ a: T1, _ b: T2, _ c: T3, _ result1: inout R,  _ result2: inout R,
        _ op: @escaping (T1.Element, T2.Element, T3.Element) -> (R.Element, R.Element))
        where T1: TensorView, T2: TensorView, T3: TensorView, R: TensorView
    {
        var r1 = result1.mutableElements()
        var r2 = result2.mutableElements()
        
        for ((av, bv, cv), (i1, i2)) in
            zip(zip(a, b, c), zip(r1.indices, r2.indices))
        {
            let (rv1, rv2) = op(av, bv, cv)
            r1[i1] = rv1
            r2[i2] = rv2
        }
    }
    // inPlaceOp
    @inlinable @inline(__always)
    func inPlaceOp<T>(_ result: inout T,
                      _ op: @escaping (T.Element) -> T.Element) where
        T: MutableCollection
    {
        result.indices.forEach { result[$0] = op(result[$0]) }
    }
    // reductionOp
    @inlinable @inline(__always)
    func reductionOp<T, R>(
        _ x: T, _ result: inout R,
        _ op: @escaping (R.Element, T.Element) -> R.Element) where
        T: Collection, R: MutableCollection
    {
        zip(result.indices, x).forEach { result[$0] = op(result[$0], $1) }
    }
    
    //==========================================================================
    /// abs
    @inlinable @inline(__always)
    func abs<T>(x: T, result: inout T) where
        T: TensorView, T.Element: Real
    {
        mapOp(x, &result) { Swift.abs($0) }
    }
    // add
    @inlinable @inline(__always)
    func add<T>(lhs: T, rhs: T, result: inout T) where
        T: TensorView, T.Element: AdditiveArithmetic
    {
        mapOp(lhs, rhs, &result, +)
    }
    /// cast
    @inlinable
    func cast<T, U>(from view: T, to result: inout U) where
        T: TensorView, T.Element: AnyConvertable,
        U: TensorView, U.Element: AnyConvertable
    {
        mapOp(view, &result) { U.Element(any: $0) }
    }
    // concat
    @inlinable
    func concat<T>(tensors: [T], alongAxis axis: Int, result: inout T) where
        T: TensorView
    {
        do {
            // Note: if the tensors are large then they could be copied in parallel
            let shared = try result.sharedView(using: self)
            var index = T.Shape.zeros
            
            for tensor in tensors {
                var outView = shared.view(at: index, extents: tensor.extents)
                tensor.map(into: &outView) { $0 }
                index[axis] += tensor.extents[axis]
            }
        } catch {
            DeviceContext.report(error)
        }
    }
    /// div
    @inlinable
    func div<T>(lhs: T, rhs: T, result: inout T) where
        T: TensorView, T.Element: AlgebraicField
    {
        mapOp(lhs, rhs, &result, /)
    }
    /// elementsAlmostEqual
    @inlinable
    func elementsAlmostEqual<T>(lhs: T, rhs: T, tolerance: T.Element,
                                result: inout T.BoolView) where
        T: TensorView, T.Element: SignedNumeric & Comparable
    {
        mapOp(lhs, rhs, &result) { Swift.abs($0 - $1) <= tolerance }
    }
    /// equal
    @inlinable
    func equal<T>(lhs: T, rhs: T, result: inout T.BoolView) where
        T: TensorView
    {
        mapOp(lhs, rhs, &result, ==)
    }
    /// exp
    @inlinable
    func exp<T>(x: T, result: inout T) where
        T: TensorView, T.Element: Real
    {
        mapOp(x, &result) { .exp($0) }
    }
    /// fill(result:with:
    @inlinable
    func fill<T>(result: inout T, with value: T.Element) where T: TensorView
    {
        var elements = result.mutableElements()
        elements.indices.forEach { elements[$0] = value }
    }
    /// fillWithIndex(x:startAt:
    @inlinable
    func fillWithIndex<T>(result: inout T, startAt: Int) where
        T: TensorView, T.Element: AnyNumeric
    {
        var elements = result.mutableElements()
        zip(elements.indices, startAt..<(startAt + elements.count)).forEach {
            elements[$0] = T.Element(any: $1)
        }
    }
    /// less
    @inlinable
    func less<T>(lhs: T, rhs: T, result: inout T.BoolView)
        where T: TensorView, T.Element: Comparable
    {
        mapOp(lhs, rhs, &result, <)
    }
    /// lessOrEqual
    @inlinable
    func lessOrEqual<T>(lhs: T, rhs: T, result: inout T.BoolView)
        where T: TensorView, T.Element: Comparable
    {
        mapOp(lhs, rhs, &result, <=)
    }
    /// greater
    @inlinable
    func greater<T>(lhs: T, rhs: T, result: inout T.BoolView)
        where T: TensorView, T.Element: Comparable
    {
        mapOp(lhs, rhs, &result, >)
    }
    /// greaterOrEqual
    @inlinable
    func greaterOrEqual<T>(lhs: T, rhs: T, result: inout T.BoolView)
        where T: TensorView, T.Element: Comparable
    {
        mapOp(lhs, rhs, &result, >=)
    }
    /// log
    @inlinable
    func log<T>(x: T, result: inout T) where
        T: TensorView, T.Element: Real
    {
        mapOp(x, &result) { .log($0) }
    }
    /// Computes the element-wise maximum of two tensors.
    @inlinable
    func max<T>(lhs: T, rhs: T, result: inout T) where
        T: TensorView, T.Element: Comparable
    {
        mapOp(lhs, rhs, &result) { $0 >= $1 ? $0 : $1 }
    }
    /// Computes the element-wise minimum of two tensors.
    @inlinable
    func min<T>(lhs: T, rhs: T, result: inout T) where
        T: TensorView, T.Element: Comparable
    {
        mapOp(lhs, rhs, &result) { $0 <= $1 ? $0 : $1 }
    }
    /// mul
    @inlinable
    func mul<T>(lhs: T, rhs: T, result: inout T) where
        T: TensorView, T.Element: Numeric
    {
        mapOp(lhs, rhs, &result, *)
    }
    /// neg
    @inlinable
    func neg<T>(x: T, result: inout T) where
        T: TensorView, T.Element: SignedNumeric
    {
        mapOp(x, &result, -)
    }
    /// notEqual
    @inlinable
    func notEqual<T>(lhs: T, rhs: T, result: inout T.BoolView)
        where T: TensorView
    {
        mapOp(lhs, rhs, &result, !=)
    }
    /// pow
    @inlinable
    func pow<T>(x: T, y: T, result: inout T) where
        T: TensorView, T.Element: Real
    {
        mapOp(x, y, &result) { .pow($0, $1) }
    }
    /// replace
    @inlinable
    func replace<T>(x: T, with y: T, where condition: T.BoolView,
                    result: inout T)
        where T: TensorView
    {
        mapOp(condition, y, x, &result) { $0 ? $1 : $2 }
    }
    /// sign
    @inlinable
    func sign<T>(x: T, result: inout T) where
        T: TensorView, T.Element: Real
    {
        mapOp(x, &result) { $0 < 0 ? -1 : 1 }
    }
    /// subtract
    @inlinable
    func subtract<T>(lhs: T, rhs: T, result: inout T) where
        T: TensorView, T.Element: AdditiveArithmetic
    {
        mapOp(lhs, rhs, &result, -)
    }
    /// sqrt
    @inlinable
    func sqrt<T>(x: T, result: inout T) where
        T: TensorView, T.Element: Real
    {
        mapOp(x, &result) { .sqrt($0) }
    }
    /// squared
    @inlinable
    func squared<T>(x: T, result: inout T)
        where T: TensorView, T.Element: Numeric
    {
        mapOp(x, &result) { $0 * $0 }
    }
    /// reduce
    /// Reduces `x` along the specified axes
    /// - Parameter x: value tensor
    /// - Parameter result: contains the initial value of the result on entry
    ///  and then final reduction result on return
    /// - Parameter opNext: the operation to perform on pairs of elements
    /// - Parameter opFinal: the operation to perform on the final result
<<<<<<< HEAD
    /// - Precondition: Each value in `axes` must be in the range `-rank..<rank`.
    @inlinable
=======
    /// - Precondition: Each value in `axes` must be in the range `-rank..<rank`
>>>>>>> e85b5de7
    func reduce<T>(x: T,
                   into result: inout T,
                   opId: ReductionOp,
                   opNext: @escaping (T.Element, T.Element) -> T.Element,
                   opFinal: ReduceOpFinal<T>?)
        where T: TensorView
    {
        assert(result.isContiguous, "Result storage must be contiguous")
        
        do {
            // created a repeated view of the initial results to match `x`
            var repeated = try result.sharedView(
                using: self, reshaped: result.shape.repeated(to: x.extents))
            var repeatedElements = repeated.mutableElements(using: self)

            // do the reduction
            reductionOp(x.elements, &repeatedElements, opNext)
        } catch {
            device.report(error)
        }

        if let op = opFinal {
            var elements = result.mutableElements(using: self)
            inPlaceOp(&elements, op)
        }
    }
}

//==============================================================================
// DeviceQueue default derivative implementations
public extension DeviceFunctions where Self: DeviceQueue {
    /// vjpMinMax
    @inlinable
    func vjpMinMax<T>(
        x: T, y: T, scale: T, op: @escaping (T.Element, T.Element) -> Bool,
        resultTrue: inout T, resultFalse: inout T)
        where T: TensorView, T.Element: Comparable & Numeric
    {
        mapOp(x, y, scale, &resultTrue, &resultFalse) {
            op($0, $1) ? ($2, T.Element.zero) : (T.Element.zero, $2)
        }
    }
}<|MERGE_RESOLUTION|>--- conflicted
+++ resolved
@@ -189,7 +189,7 @@
 public extension DeviceFunctions where Self: DeviceQueue {
     // mapOp 1
     /// generically maps a tensor
-    @inlinable @inline(__always)
+    @inlinable
     func mapOp<T, R>(_ x: T, _ result: inout R,
                      _ op: @escaping (T.Element) -> R.Element) where
         T: TensorView, R: TensorView
@@ -198,7 +198,7 @@
     }
     // mapOp 2
     /// generically combines two tensors
-    @inlinable @inline(__always)
+    @inlinable
     func mapOp<LHS, RHS, R>(
         _ lhs: LHS, _ rhs: RHS, _ result: inout R,
         _ op: @escaping (LHS.Element, RHS.Element) -> R.Element) where
@@ -208,7 +208,7 @@
     }
     // mapOp 3
     /// generically combines three tensors
-    @inlinable @inline(__always)
+    @inlinable
     func mapOp<T1, T2, T3, R>(
         _ a: T1, _ b: T2, _ c: T3, _ result: inout R,
         _ op: @escaping (T1.Element, T2.Element, T3.Element) -> R.Element) where
@@ -218,7 +218,7 @@
     }
     // mapOp 3R2
     /// generically combines three tensors
-    @inlinable @inline(__always)
+    @inlinable
     func mapOp<T1, T2, T3, R>(
         _ a: T1, _ b: T2, _ c: T3, _ result1: inout R,  _ result2: inout R,
         _ op: @escaping (T1.Element, T2.Element, T3.Element) -> (R.Element, R.Element))
@@ -236,7 +236,7 @@
         }
     }
     // inPlaceOp
-    @inlinable @inline(__always)
+    @inlinable
     func inPlaceOp<T>(_ result: inout T,
                       _ op: @escaping (T.Element) -> T.Element) where
         T: MutableCollection
@@ -244,7 +244,7 @@
         result.indices.forEach { result[$0] = op(result[$0]) }
     }
     // reductionOp
-    @inlinable @inline(__always)
+    @inlinable
     func reductionOp<T, R>(
         _ x: T, _ result: inout R,
         _ op: @escaping (R.Element, T.Element) -> R.Element) where
@@ -255,14 +255,14 @@
     
     //==========================================================================
     /// abs
-    @inlinable @inline(__always)
+    @inlinable
     func abs<T>(x: T, result: inout T) where
         T: TensorView, T.Element: Real
     {
         mapOp(x, &result) { Swift.abs($0) }
     }
     // add
-    @inlinable @inline(__always)
+    @inlinable
     func add<T>(lhs: T, rhs: T, result: inout T) where
         T: TensorView, T.Element: AdditiveArithmetic
     {
@@ -461,12 +461,8 @@
     ///  and then final reduction result on return
     /// - Parameter opNext: the operation to perform on pairs of elements
     /// - Parameter opFinal: the operation to perform on the final result
-<<<<<<< HEAD
     /// - Precondition: Each value in `axes` must be in the range `-rank..<rank`.
     @inlinable
-=======
-    /// - Precondition: Each value in `axes` must be in the range `-rank..<rank`
->>>>>>> e85b5de7
     func reduce<T>(x: T,
                    into result: inout T,
                    opId: ReductionOp,
